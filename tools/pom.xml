<?xml version="1.0" encoding="UTF-8"?>
<!--
  ~ Licensed to the Apache Software Foundation (ASF) under one or more
  ~ contributor license agreements.  See the NOTICE file distributed with
  ~ this work for additional information regarding copyright ownership.
  ~ The ASF licenses this file to You under the Apache License, Version 2.0
  ~ (the "License"); you may not use this file except in compliance with
  ~ the License.  You may obtain a copy of the License at
  ~
  ~    http://www.apache.org/licenses/LICENSE-2.0
  ~
  ~ Unless required by applicable law or agreed to in writing, software
  ~ distributed under the License is distributed on an "AS IS" BASIS,
  ~ WITHOUT WARRANTIES OR CONDITIONS OF ANY KIND, either express or implied.
  ~ See the License for the specific language governing permissions and
  ~ limitations under the License.
  -->
<project xmlns="http://maven.apache.org/POM/4.0.0" xmlns:xsi="http://www.w3.org/2001/XMLSchema-instance" xsi:schemaLocation="http://maven.apache.org/POM/4.0.0 http://maven.apache.org/xsd/maven-4.0.0.xsd">
  <modelVersion>4.0.0</modelVersion>
  <parent>
    <groupId>org.apache.spark</groupId>
    <artifactId>spark-parent</artifactId>
    <version>0.9.0-incubating-SNAPSHOT</version>
    <relativePath>../pom.xml</relativePath>
  </parent>

  <groupId>org.apache.spark</groupId>
  <artifactId>spark-tools_2.9.3</artifactId>
  <packaging>jar</packaging>
  <name>Spark Project Tools</name>
  <url>http://spark.incubator.apache.org/</url>

  <dependencies>
    <dependency>
      <groupId>org.apache.spark</groupId>
      <artifactId>spark-core_2.9.3</artifactId>
      <version>${project.version}</version>
    </dependency>
    <dependency>
      <groupId>org.apache.spark</groupId>
      <artifactId>spark-streaming_2.9.3</artifactId>
      <version>${project.version}</version>
    </dependency>
    <dependency>
      <groupId>org.scalatest</groupId>
<<<<<<< HEAD
      <artifactId>scalatest_${scala-short.version}</artifactId>
=======
      <artifactId>scalatest_2.9.3</artifactId>
>>>>>>> ea34c521
      <scope>test</scope>
    </dependency>
  </dependencies>

  <build>
    <outputDirectory>target/scala-${scala-short.version}/classes</outputDirectory>
    <testOutputDirectory>target/scala-${scala-short.version}/test-classes</testOutputDirectory>
    <plugins>
      <plugin>
        <groupId>org.apache.maven.plugins</groupId>
        <artifactId>maven-source-plugin</artifactId>
      </plugin>
      <plugin>
        <groupId>org.codehaus.mojo</groupId>
        <artifactId>build-helper-maven-plugin</artifactId>
      </plugin>
      <plugin>
        <groupId>org.scalatest</groupId>
        <artifactId>scalatest-maven-plugin</artifactId>
      </plugin>
    </plugins>
  </build>
</project><|MERGE_RESOLUTION|>--- conflicted
+++ resolved
@@ -25,7 +25,7 @@
   </parent>
 
   <groupId>org.apache.spark</groupId>
-  <artifactId>spark-tools_2.9.3</artifactId>
+  <artifactId>spark-tools_${scala-short.version}</artifactId>
   <packaging>jar</packaging>
   <name>Spark Project Tools</name>
   <url>http://spark.incubator.apache.org/</url>
@@ -33,21 +33,17 @@
   <dependencies>
     <dependency>
       <groupId>org.apache.spark</groupId>
-      <artifactId>spark-core_2.9.3</artifactId>
+      <artifactId>spark-core_${scala-short.version}</artifactId>
       <version>${project.version}</version>
     </dependency>
     <dependency>
       <groupId>org.apache.spark</groupId>
-      <artifactId>spark-streaming_2.9.3</artifactId>
+      <artifactId>spark-streaming_${scala-short.version}</artifactId>
       <version>${project.version}</version>
     </dependency>
     <dependency>
       <groupId>org.scalatest</groupId>
-<<<<<<< HEAD
       <artifactId>scalatest_${scala-short.version}</artifactId>
-=======
-      <artifactId>scalatest_2.9.3</artifactId>
->>>>>>> ea34c521
       <scope>test</scope>
     </dependency>
   </dependencies>
